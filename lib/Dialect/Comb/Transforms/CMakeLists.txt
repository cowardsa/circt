add_circt_dialect_library(CIRCTCombTransforms
  LowerComb.cpp
  IntRangeOptimizations.cpp
<<<<<<< HEAD
  IntRangeAnnotations.cpp
=======
  BalanceMux.cpp
>>>>>>> b5973606

  DEPENDS
  CIRCTCombTransformsIncGen

  LINK_LIBS PUBLIC
  CIRCTHW
  CIRCTSV
  CIRCTComb
  CIRCTSupport
  MLIRIR
  MLIRPass
  MLIRTransformUtils
)<|MERGE_RESOLUTION|>--- conflicted
+++ resolved
@@ -1,11 +1,8 @@
 add_circt_dialect_library(CIRCTCombTransforms
   LowerComb.cpp
   IntRangeOptimizations.cpp
-<<<<<<< HEAD
   IntRangeAnnotations.cpp
-=======
   BalanceMux.cpp
->>>>>>> b5973606
 
   DEPENDS
   CIRCTCombTransformsIncGen
