//===- CombAnalysis.cpp - Analysis Helpers for Comb+HW operations ---------===//
//
// Part of the LLVM Project, under the Apache License v2.0 with LLVM Exceptions.
// See https://llvm.org/LICENSE.txt for license information.
// SPDX-License-Identifier: Apache-2.0 WITH LLVM-exception
//
//===----------------------------------------------------------------------===//

#include "circt/Dialect/Comb/CombOps.h"
#include "circt/Dialect/HW/HWOps.h"
#include "llvm/Support/Debug.h"
#include "llvm/Support/KnownBits.h"

using namespace circt;
using namespace comb;

/// Given an integer SSA value, check to see if we know anything about the
/// result of the computation.  For example, we know that "and with a constant"
/// always returns zeros for the zero bits in a constant.
///
/// Expression trees can be very large, so we need ot make sure to cap our
/// recursion, this is controlled by `depth`.
static KnownBits computeKnownBits(Value v, unsigned depth) {
  Operation *op = v.getDefiningOp();
  if (!op || depth == 5)
    return KnownBits(v.getType().getIntOrFloatBitWidth());

  // A constant has all bits known!
  if (auto constant = dyn_cast<hw::ConstantOp>(op))
    return KnownBits::makeConstant(constant.getValue());

  // `concat(x, y, z)` has whatever is known about the operands concat'd.
  if (auto concatOp = dyn_cast<ConcatOp>(op)) {
    auto result = computeKnownBits(concatOp.getOperand(0), depth + 1);
    for (size_t i = 1, e = concatOp.getNumOperands(); i != e; ++i) {
      auto otherBits = computeKnownBits(concatOp.getOperand(i), depth + 1);
      unsigned width = otherBits.getBitWidth();
      unsigned newWidth = result.getBitWidth() + width;
      result.Zero =
          (result.Zero.zext(newWidth) << width) | otherBits.Zero.zext(newWidth);
      result.One =
          (result.One.zext(newWidth) << width) | otherBits.One.zext(newWidth);
    }
    return result;
  }

<<<<<<< HEAD
  // `extract(x from y)` has whatever is known about the extracted bits of the
  // operand.
=======
  // `extract(x from y)` has whatever is known about the operands concat'd.
>>>>>>> ef93da17
  if (auto extractOp = dyn_cast<ExtractOp>(op)) {
    unsigned lowBit = extractOp.getLowBit();
    unsigned width = extractOp.getType().getIntOrFloatBitWidth();
    // Compute known bits of the input
    KnownBits inputBits = computeKnownBits(extractOp.getInput(), depth + 1);
    // Shift down to start at the extract position
    APInt inputZero = inputBits.Zero.lshr(lowBit);
    APInt inputOne = inputBits.One.lshr(lowBit);

    // Truncate to the width of the extract result
    APInt knownZero = inputZero.trunc(width);
    APInt knownOne = inputOne.trunc(width);

    KnownBits result(width);
    result.Zero = knownZero;
    result.One = knownOne;
    return result;
  }

  // `and(x, y, z)` has whatever is known about the operands intersected.
  if (auto andOp = dyn_cast<AndOp>(op)) {
    auto result = computeKnownBits(andOp.getOperand(0), depth + 1);
    for (size_t i = 1, e = andOp.getNumOperands(); i != e; ++i)
      result &= computeKnownBits(andOp.getOperand(i), depth + 1);
    return result;
  }

  // `or(x, y, z)` has whatever is known about the operands unioned.
  if (auto orOp = dyn_cast<OrOp>(op)) {
    auto result = computeKnownBits(orOp.getOperand(0), depth + 1);
    for (size_t i = 1, e = orOp.getNumOperands(); i != e; ++i)
      result |= computeKnownBits(orOp.getOperand(i), depth + 1);
    return result;
  }

  // `xor(x, cst)` inverts known bits and passes through unmodified ones.
  if (auto xorOp = dyn_cast<XorOp>(op)) {
    auto result = computeKnownBits(xorOp.getOperand(0), depth + 1);
    for (size_t i = 1, e = xorOp.getNumOperands(); i != e; ++i) {
      // If we don't know anything, we don't need to evaluate more subexprs.
      if (result.isUnknown())
        return result;
      result ^= computeKnownBits(xorOp.getOperand(i), depth + 1);
    }
    return result;
  }

  // `mux(cond, x, y)` is the intersection of the known bits of `x` and `y`.
  if (auto muxOp = dyn_cast<MuxOp>(op)) {
    auto lhs = computeKnownBits(muxOp.getTrueValue(), depth + 1);
    auto rhs = computeKnownBits(muxOp.getFalseValue(), depth + 1);
    return lhs.intersectWith(rhs);
  }

<<<<<<< HEAD
  // `shl(x, y)` is the known bits of `x` << known bits of `y`.
=======
  // `shl(x, y)` is the intersection of the known bits of `x` and `y`.
>>>>>>> ef93da17
  if (auto shlOp = dyn_cast<ShlOp>(op)) {
    auto lhs = computeKnownBits(shlOp.getOperand(0), depth + 1);
    auto rhs = computeKnownBits(shlOp.getOperand(1), depth + 1);
    auto res = KnownBits::shl(lhs, rhs);
    return res;
  }

<<<<<<< HEAD
  // `shr(x, y)` is the known bits of `x` >> known bits of `y`.
  if (auto shrOp = dyn_cast<ShrUOp>(op)) {
    auto lhs = computeKnownBits(shrOp.getOperand(0), depth + 1);
    auto rhs = computeKnownBits(shrOp.getOperand(1), depth + 1);
    auto res = KnownBits::lshr(lhs, rhs);
    return res;
  }

=======
>>>>>>> ef93da17
  return KnownBits(v.getType().getIntOrFloatBitWidth());
}

/// Given an integer SSA value, check to see if we know anything about the
/// result of the computation.  For example, we know that "and with a
/// constant" always returns zeros for the zero bits in a constant.
KnownBits comb::computeKnownBits(Value value) {
  return ::computeKnownBits(value, 0);
}<|MERGE_RESOLUTION|>--- conflicted
+++ resolved
@@ -44,12 +44,8 @@
     return result;
   }
 
-<<<<<<< HEAD
   // `extract(x from y)` has whatever is known about the extracted bits of the
   // operand.
-=======
-  // `extract(x from y)` has whatever is known about the operands concat'd.
->>>>>>> ef93da17
   if (auto extractOp = dyn_cast<ExtractOp>(op)) {
     unsigned lowBit = extractOp.getLowBit();
     unsigned width = extractOp.getType().getIntOrFloatBitWidth();
@@ -104,11 +100,7 @@
     return lhs.intersectWith(rhs);
   }
 
-<<<<<<< HEAD
   // `shl(x, y)` is the known bits of `x` << known bits of `y`.
-=======
-  // `shl(x, y)` is the intersection of the known bits of `x` and `y`.
->>>>>>> ef93da17
   if (auto shlOp = dyn_cast<ShlOp>(op)) {
     auto lhs = computeKnownBits(shlOp.getOperand(0), depth + 1);
     auto rhs = computeKnownBits(shlOp.getOperand(1), depth + 1);
@@ -116,7 +108,6 @@
     return res;
   }
 
-<<<<<<< HEAD
   // `shr(x, y)` is the known bits of `x` >> known bits of `y`.
   if (auto shrOp = dyn_cast<ShrUOp>(op)) {
     auto lhs = computeKnownBits(shrOp.getOperand(0), depth + 1);
@@ -125,8 +116,6 @@
     return res;
   }
 
-=======
->>>>>>> ef93da17
   return KnownBits(v.getType().getIntOrFloatBitWidth());
 }
 
