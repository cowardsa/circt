--- conflicted
+++ resolved
@@ -445,17 +445,9 @@
 void ConvertDatapathToCombPass::runOnOperation() {
   RewritePatternSet patterns(&getContext());
 
-<<<<<<< HEAD
-  patterns.add<DatapathPartialProductOpConversion,
-               DatapathPosPartialProductOpConversion>(patterns.getContext(),
-                                                      forceBooth);
-  // patterns.add<>(patterns.getContext());
-  aig::IncrementalLongestPathAnalysis *analysis = nullptr;
-=======
   patterns.add<DatapathPartialProductOpConversion>(patterns.getContext(),
                                                    forceBooth);
   synth::IncrementalLongestPathAnalysis *analysis = nullptr;
->>>>>>> 83effb21
   if (timingAware)
     analysis = &getAnalysis<synth::IncrementalLongestPathAnalysis>();
   if (lowerCompressToAdd)
