--- conflicted
+++ resolved
@@ -64,19 +64,11 @@
 };
 
 // Replace compressor by a wallace tree of full-adders
-<<<<<<< HEAD
 struct DatapathCompressOpConversion : mlir::OpRewritePattern<CompressOp> {
   DatapathCompressOpConversion(MLIRContext *context,
                                aig::IncrementalLongestPathAnalysis *analysis)
       : mlir::OpRewritePattern<CompressOp>(context), analysis(analysis) {}
 
-=======
-struct DatapathCompressOpConversion : OpConversionPattern<CompressOp> {
-  using OpConversionPattern<CompressOp>::OpConversionPattern;
-  bool useTiming;
-  DatapathCompressOpConversion(MLIRContext *context, bool useTiming = true)
-      : OpConversionPattern<CompressOp>(context), useTiming(useTiming) {}
->>>>>>> ef93da17
   LogicalResult
   matchAndRewrite(CompressOp op,
                   mlir::PatternRewriter &rewriter) const override {
@@ -89,7 +81,6 @@
           extractBits(rewriter, input)); // Extract bits from each input
     }
 
-<<<<<<< HEAD
     // Wallace tree reduction
     // TODO: Implement a more efficient compression algorithm to compete with
     // yosys's `alumacc` lowering - a coarse grained timing model would help to
@@ -117,7 +108,6 @@
     }
     rewriter.replaceOp(op, comb::wallaceReduction(rewriter, loc, width,
                                                   targetAddends, addends));
-=======
     // Compressor tree reduction
     // TODO - implement a more efficient compression algorithm to compete with
     // yosys's `alumacc` lowering - a coarse grained timing model would help to
@@ -127,7 +117,6 @@
     // For benchmarking purposes, can disable timing driven compression
     comp.setUsingTiming(useTiming);
     rewriter.replaceOp(op, comp.compressToHeight(rewriter, targetAddends));
->>>>>>> ef93da17
     return success();
   }
 
@@ -198,22 +187,6 @@
     Location loc = op.getLoc();
     auto zeroFalse = hw::ConstantOp::create(rewriter, loc, APInt(1, 0));
     auto zeroWidth = hw::ConstantOp::create(rewriter, loc, APInt(width, 0));
-<<<<<<< HEAD
-=======
-
-    // Simplify leading zeros in multiplicand
-    auto rowWidth = width;
-    auto knownBitsA = comb::computeKnownBits(a);
-    if (!knownBitsA.Zero.isZero()) {
-      if (knownBitsA.Zero.countLeadingOnes() > 1) {
-        rowWidth -= knownBitsA.Zero.countLeadingOnes() - 1;
-        a = rewriter.createOrFold<comb::ExtractOp>(loc, a, 0, rowWidth);
-      }
-    }
-    auto oneRowWidth =
-        hw::ConstantOp::create(rewriter, loc, APInt(rowWidth, 1));
-    Value twoA = rewriter.createOrFold<comb::ShlOp>(loc, a, oneRowWidth);
->>>>>>> ef93da17
 
     // Detect leading zeros in multiplicand due to zero-extension
     // and truncate to reduce partial product bits
@@ -237,11 +210,7 @@
     // TODO: sort a and b based on non-zero bits to encode the smaller input
     SmallVector<Value> bBits = extractBits(rewriter, b);
 
-<<<<<<< HEAD
     // Identify zero bits of b to reduce height of partial product array
-=======
-    // Simplify leading zeros in encoding input
->>>>>>> ef93da17
     auto knownBitsB = comb::computeKnownBits(b);
     if (!knownBitsB.Zero.isZero()) {
       for (unsigned i = 0; i < width; ++i)
@@ -302,7 +271,6 @@
       Value ppRow =
           rewriter.createOrFold<comb::XorOp>(loc, magA, encNegRepl, true);
 
-<<<<<<< HEAD
       // Sign-extension Optimisation:
       // Section 7.2.2 of "Application Specific Arithmetic" by Dinechin & Kumm
       // Handle sign-extension and padding to full width
@@ -315,9 +283,6 @@
       // {  1,  1,  1,  1,  1, p1}
       // {  1,  1,  1,   p2      }
       // {  1,       p3          }
-=======
-      // Handle sign-extension and padding to full width
->>>>>>> ef93da17
       if (rowWidth < width) {
         auto padding = width - rowWidth;
         auto encNegInv = bip1Inv;
@@ -338,11 +303,7 @@
               loc, ValueRange{constOne, encNegInv, ppRow});
         }
 
-<<<<<<< HEAD
         // Zero pad to full width
-=======
-        // Pad to full width
->>>>>>> ef93da17
         auto rowWidth = ppRow.getType().getIntOrFloatBitWidth();
         if (rowWidth < width) {
           auto zeroPad =
@@ -403,7 +364,6 @@
 };
 } // namespace
 
-<<<<<<< HEAD
 static LogicalResult applyPatternsGreedilyWithTimingInfo(
     Operation *op, RewritePatternSet &&patterns,
     aig::IncrementalLongestPathAnalysis *analysis) {
@@ -421,65 +381,51 @@
 
   return success();
 }
-=======
-void ConvertDatapathToCombPass::runOnOperation() {
-  ConversionTarget target(getContext());
-
-  target.addLegalDialect<comb::CombDialect, hw::HWDialect>();
-  // target.addIllegalDialect<DatapathDialect>();
-  // Will lower compress operators last
-  target.addLegalOp<datapath::CompressOp>();
-  target.addIllegalOp<datapath::PartialProductOp>();
->>>>>>> ef93da17
 
 void ConvertDatapathToCombPass::runOnOperation() {
   RewritePatternSet patterns(&getContext());
 
   patterns.add<DatapathPartialProductOpConversion>(patterns.getContext(),
                                                    forceBooth);
-<<<<<<< HEAD
   aig::IncrementalLongestPathAnalysis *analysis = nullptr;
   if (timingAware)
     analysis = &getAnalysis<aig::IncrementalLongestPathAnalysis>();
-=======
-
-  if (failed(mlir::applyPartialConversion(getOperation(), target,
-                                          std::move(patterns))))
+  if (lowerCompressToAdd)
+    // Lower compressors to simple add operations for downstream optimisations
+    patterns.add<DatapathCompressOpAddConversion>(patterns.getContext());
+  else
+    // Lower compressors to a complete gate-level implementation
+    patterns.add<DatapathCompressOpConversion>(patterns.getContext(), analysis);
+
+  if (failed(applyPatternsGreedilyWithTimingInfo(
+          getOperation(), std::move(patterns), analysis)))
+    return signalPassFailure();
+
+  // Verify that all Datapath operations have been successfully converted.
+  // Walk the operation and check for any remaining Datapath dialect operations.
+  auto result = getOperation()->walk([&](Operation *op) {
+    if (llvm::isa_and_nonnull<datapath::DatapathDialect>(op->getDialect())) {
+      op->emitError("Datapath operation not converted: ") << *op;
+      return WalkResult::interrupt();
+    }
+    return WalkResult::advance();
+  });
+  if (result.wasInterrupted())
     return signalPassFailure();
 
   // Lower Compress operators last to expose known bits
   RewritePatternSet compressorPatterns(&getContext());
   target.addIllegalOp<datapath::CompressOp>();
->>>>>>> ef93da17
   if (lowerCompressToAdd)
     // Lower compressors to simple add operations for downstream optimisations
     compressorPatterns.add<DatapathCompressOpAddConversion>(
         compressorPatterns.getContext());
   else
     // Lower compressors to a complete gate-level implementation
-<<<<<<< HEAD
-    patterns.add<DatapathCompressOpConversion>(patterns.getContext(), analysis);
-
-  if (failed(applyPatternsGreedilyWithTimingInfo(
-          getOperation(), std::move(patterns), analysis)))
-    return signalPassFailure();
-
-  // Verify that all Datapath operations have been successfully converted.
-  // Walk the operation and check for any remaining Datapath dialect operations.
-  auto result = getOperation()->walk([&](Operation *op) {
-    if (llvm::isa_and_nonnull<datapath::DatapathDialect>(op->getDialect())) {
-      op->emitError("Datapath operation not converted: ") << *op;
-      return WalkResult::interrupt();
-    }
-    return WalkResult::advance();
-  });
-  if (result.wasInterrupted())
-=======
     compressorPatterns.add<DatapathCompressOpConversion>(
         compressorPatterns.getContext(), timingDrivenCompressor);
 
   if (failed(mlir::applyPartialConversion(getOperation(), target,
                                           std::move(compressorPatterns))))
->>>>>>> ef93da17
     return signalPassFailure();
 }