--- conflicted
+++ resolved
@@ -139,13 +139,10 @@
 
 static void
 populateCombToDatapathConversionPatterns(RewritePatternSet &patterns) {
-<<<<<<< HEAD
-  patterns.add<CombAddOpConversion, CombMulOpConversion,
-               DatapathLowerVariadic<MulOp>>(patterns.getContext());
-=======
+  // patterns.add<CombAddOpConversion, CombMulOpConversion,
+  //              DatapathLowerVariadic<MulOp>>(patterns.getContext());
   patterns.add<CombAddOpConversion, CombMulOpConversion>(patterns.getContext());
   patterns.add(comb::convertSubToAdd);
->>>>>>> b5973606
 }
 
 void ConvertCombToDatapathPass::runOnOperation() {
@@ -159,14 +156,9 @@
       [](comb::AddOp op) { return op.getNumOperands() <= 2; });
   target.addIllegalOp<comb::MulOp>();
   // TODO: determine lowering of multi-input multipliers
-<<<<<<< HEAD
-  // target.addDynamicallyLegalOp<comb::MulOp>(
-  //     [](comb::MulOp op) { return op.getNumOperands() > 2; });
-=======
   target.addDynamicallyLegalOp<comb::MulOp>(
       [](comb::MulOp op) { return op.getNumOperands() > 2; });
   target.addIllegalOp<comb::SubOp>();
->>>>>>> b5973606
 
   RewritePatternSet patterns(&getContext());
   populateCombToDatapathConversionPatterns(patterns);
